--- conflicted
+++ resolved
@@ -170,18 +170,11 @@
 			rr, err := dns.NewRR(fmt.Sprintf("%s A %s", q.Name, c.PublicIPv4))
 			return []dns.RR{rr}, err
 		}
-<<<<<<< HEAD
-		if q.Qtype == dns.TypeAAAA {
-			rr, err := dns.NewRR(fmt.Sprintf("%s AAAA %s", q.Name, c.PublicIPv6))
-			return []dns.RR{rr}, err
-		}
-=======
 		if q.Qtype == dns.TypeAAAA && c.PublicIPv6 != "" {
 			rr, err := dns.NewRR(fmt.Sprintf("%s AAAA %s", q.Name, c.PublicIPv6))
 			return []dns.RR{rr}, err
 		}
 		return nil, nil
->>>>>>> 3b895ce9
 	}
 
 	// Otherwise do an upstream query and use that answer.
